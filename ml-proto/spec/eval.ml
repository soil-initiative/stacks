open Values
open Types
open Instance
open Ast
open Source


<<<<<<< HEAD
=======
(* Module Instances *)

type 'a stack = 'a list
type value = Values.value
type import = value stack -> value stack

module Map = Map.Make(String)
type 'a map = 'a Map.t

type instance =
{
  module_ : module_;
  imports : (int32 * import) list;
  exports : int32 map;
  table : Table.t option;
  memory : Memory.t option;
  globals : value ref list;
}


>>>>>>> cddb36bb
(* Errors *)

module Link = Error.Make ()
module Trap = Error.Make ()
module Crash = Error.Make ()

exception Link = Link.Error
exception Trap = Trap.Error
exception Crash = Crash.Error (* failure that cannot happen in valid code *)

let memory_error at = function
  | Memory.Bounds -> Trap.error at "out of bounds memory access"
  | Memory.SizeOverflow -> Trap.error at "memory size overflow"
  | Memory.SizeLimit -> Trap.error at "memory size limit reached"
  | Memory.Type -> Crash.error at "type mismatch at memory access"
  | exn -> raise exn

let numeric_error at = function
  | Eval_numeric.TypeError (i, v, t) ->
    Crash.error at
      ("type error, expected " ^ Types.string_of_value_type t ^ " as operand " ^
       string_of_int i ^ ", got " ^ Types.string_of_value_type (type_of v))
  | Numeric_error.IntegerOverflow ->
    Trap.error at "integer overflow"
  | Numeric_error.IntegerDivideByZero ->
    Trap.error at "integer divide by zero"
  | Numeric_error.InvalidConversionToInteger ->
    Trap.error at "invalid conversion to integer"
  | exn -> raise exn


(* Configurations *)

(*
 * Execution is defined by how instructions transform a program configuration.
 * Configurations are given in the form of evaluation contexts that are split up
 * into four parts:
 *
 * es : instr list  - the remaining instructions (in the current block)
 * vs : value stack - the operand stack (local to the current block)
 * bs : block stack - the control stack (local to the current function call)
 * cs : call stack  - the activation stack
 *
 * This organisation allows to easy indexing into the control stack, in
 * particular. An instruction may modify each of the three stacks.
 *
 * Blocks and call frames do not only hold information relevant to the
 * respective block or function (such as locals and result arity), they also
 * save the previous instruction list, value stack, and for calls, block stack,
 * which are restored once the block or function terminates. A real interpreter
 * would typically use one contiguous stack for each part and rather save
 * only stack heights on block or function entry. Saving the entire stacks
 * instead avoids computing stack heights in the semantics.
 *)

type 'a stack = 'a list

type eval_context = instr list * value stack * block stack * call stack
and  call_context = instr list * value stack * block stack
and block_context = instr list * value stack

and block = {target : instr list; bcontext : block_context}
and call = {instance : instance; locals : value list; arity : int;
  ccontext : call_context}

let resource_limit = 1000

let lookup category list x =
  try Lib.List.nth32 list x.it with Failure _ ->
    Crash.error x.at ("undefined " ^ category ^ " " ^ Int32.to_string x.it)

let update category list x y =
  try Lib.List.take x.it list @ [y] @ Lib.List.drop (x.it + 1) list
  with Failure _ ->
    Crash.error x.at ("undefined " ^ category ^ " " ^ string_of_int x.it)

let local c x = lookup "local" c.locals x
let update_local c x v = {c with locals = update "local" c.locals x v}

let type_ inst x = lookup "type" inst.module_.it.types x
let func inst x = lookup "function" inst.Instance.funcs x
let table inst x = lookup "table" inst.Instance.tables x
let memory inst x = lookup "memory" inst.Instance.memories x
let global inst x = lookup "global" inst.Instance.globals x

let elem inst x i t at =
  match Table.load (table inst x) i t with
  | Some j -> j
  | None ->
    Trap.error at ("uninitialized element " ^ Int32.to_string i)
  | exception Table.Bounds ->
    Trap.error at ("undefined element " ^ Int32.to_string i)

let func_elem inst x i at =
  match elem inst x i AnyFuncType at with
  | Func f -> f
  | _ -> Crash.error at ("type mismatch for element " ^ Int32.to_string i)

let func_type_of t =
  match t with
  | AstFunc (inst, f) -> lookup "type" (!inst).module_.it.types f.it.ftype
  | HostFunc (t, _) -> t

let take n (vs : 'a stack) at =
  try Lib.List.take n vs with Failure _ ->
    Crash.error at "stack underflow"

let drop n (vs : 'a stack) at =
  try Lib.List.drop n vs with Failure _ ->
    Crash.error at "stack underflow"


(* Evaluation *)

(*
 * Conventions:
 *   e  : instr
 *   v  : value
 *   es : instr list
 *   vs : value stack
 *   bs : block stack
 *   cs : call stack
 *)

let i32 v at =
  match v with
  | I32 i -> i
  | _ -> Crash.error at "type error: i32 value expected"

let eval_call (clos : closure) (es, vs, bs, cs : eval_context) at =
  if List.length cs = resource_limit then Trap.error at "call stack exhausted";
  let FuncType (ins, out) = func_type_of clos in
  let n = List.length ins in
  let m = List.length out in
  let args, vs' = take n vs at, drop n vs at in
  match clos with
  | AstFunc (inst, f) ->
    let locals = List.rev args @ List.map default_value f.it.locals in
    [Block f.it.body @@ f.at], [], [],
      {instance = !inst; locals; arity = m; ccontext = es, vs', bs} :: cs

  | HostFunc (t, f) ->
    try es, List.rev (f (List.rev args)) @ vs', bs, cs
    with Crash (_, msg) -> Crash.error at msg

let eval_instr (e : instr) (es, vs, bs, cs : eval_context) : eval_context =
  match e.it, vs, bs, cs with
  | Unreachable, _, _, _ ->
    Trap.error e.at "unreachable executed"

  | Nop, _, _, _ ->
    es, vs, bs, cs

  | Drop, v :: vs', _, _ ->
    es, vs', bs, cs

  | Block es', vs, bs, _ ->
    es', [], {target = []; bcontext = es, vs} :: bs, cs

  | Loop es', vs, bs, _ ->
    es', [], {target = [e]; bcontext = es, vs} :: bs, cs

  | Br (n, x), vs, bs, _ ->
    let b = List.hd (take 1 (drop x.it bs e.at) e.at) in
    let es', vs' = b.bcontext in
    b.target @ es', take n vs e.at @ vs', drop (x.it + 1) bs e.at, cs

  | BrIf (n, x), I32 0l :: vs', _, _ ->
    es, drop n vs' e.at, bs, cs

  | BrIf (n, x), I32 i :: vs', _, _ ->
    (Br (n, x) @@ e.at) :: es, vs', bs, cs

  | BrTable (n, xs, x), I32 i :: vs', _, _
      when I32.ge_u i (Lib.List.length32 xs) ->
    (Br (n, x) @@ e.at) :: es, vs', bs, cs

  | BrTable (n, xs, x), I32 i :: vs', _, _ ->
    (Br (n, Lib.List.nth32 xs i) @@ e.at) :: es, vs', bs, cs

  | Return, vs, _, c :: cs' ->
    let es', vs', bs' = c.ccontext in
    es', take c.arity vs e.at @ vs', bs', cs'

  | If (es1, es2), I32 0l :: vs', _, _ ->
    (Block es2 @@ e.at) :: es, vs', bs, cs

  | If (es1, es2), I32 i :: vs', _, _ ->
    (Block es1 @@ e.at) :: es, vs', bs, cs

  | Select, I32 0l :: v2 :: v1 :: vs', _, _ ->
    es, v2 :: vs', bs, cs

  | Select, I32 i :: v2 :: v1 :: vs', _, _ ->
    es, v1 :: vs', bs, cs

  | Call x, _, _, c :: _ ->
    eval_call (func c.instance x) (es, vs, bs, cs) e.at

  | CallIndirect x, I32 i :: vs, _, c :: _ ->
    let clos = func_elem c.instance (0 @@ e.at) i e.at in
    if type_ c.instance x <> func_type_of clos then
      Trap.error e.at "indirect call signature mismatch";
    eval_call clos (es, vs, bs, cs) e.at

  | GetLocal x, vs, _, c :: _ ->
    es, (local c x) :: vs, bs, cs

  | SetLocal x, v :: vs', _, c :: cs' ->
    es, vs', bs, update_local c x v :: cs'

  | TeeLocal x, v :: vs', _, c :: cs' ->
    es, v :: vs', bs, update_local c x v :: cs'

  | GetGlobal x, vs, _, c :: _ ->
    es, !(global c.instance x) :: vs, bs, cs

  | SetGlobal x, v :: vs', _, c :: _ ->
    global c.instance x := v;
    es, vs', bs, cs

  | Load {offset; ty; sz; _}, I32 i :: vs', _, c :: _ ->
    let mem = memory c.instance (0 @@ e.at) in
    let addr = I64_convert.extend_u_i32 i in
    let v =
      try
        match sz with
        | None -> Memory.load mem addr offset ty
        | Some (sz, ext) -> Memory.load_packed sz ext mem addr offset ty
      with exn -> memory_error e.at exn
    in es, v :: vs', bs, cs

  | Store {offset; sz; _}, v :: I32 i :: vs', _, c :: _ ->
    let mem = memory c.instance (0 @@ e.at) in
    let addr = I64_convert.extend_u_i32 i in
    (try
      match sz with
      | None -> Memory.store mem addr offset v
      | Some sz -> Memory.store_packed sz mem addr offset v
    with exn -> memory_error e.at exn);
    es, vs', bs, cs

  | Const v, vs, _, _ ->
    es, v.it :: vs, bs, cs

  | Unary unop, v :: vs', _, _ ->
    (try es, Eval_numeric.eval_unop unop v :: vs', bs, cs
    with exn -> numeric_error e.at exn)

  | Binary binop, v2 :: v1 :: vs', _, _ ->
    (try es, Eval_numeric.eval_binop binop v1 v2 :: vs', bs, cs
    with exn -> numeric_error e.at exn)

  | Test testop, v :: vs', _, _ ->
    (try es, value_of_bool (Eval_numeric.eval_testop testop v) :: vs', bs, cs
    with exn -> numeric_error e.at exn)

  | Compare relop, v2 :: v1 :: vs', _, _ ->
    (try es, value_of_bool (Eval_numeric.eval_relop relop v1 v2) :: vs', bs, cs
    with exn -> numeric_error e.at exn)

  | Convert cvtop, v :: vs', _, _ ->
    (try es, Eval_numeric.eval_cvtop cvtop v :: vs', bs, cs
    with exn -> numeric_error e.at exn)

  | CurrentMemory, vs, _, c :: _ ->
    let mem = memory c.instance (0 @@ e.at) in
    es, I32 (Memory.size mem) :: vs, bs, cs

  | GrowMemory, I32 delta :: vs', _, c :: _ ->
    let mem = memory c.instance (0 @@ e.at) in
    let old_size = Memory.size mem in
    let result =
      try Memory.grow mem delta; old_size
      with Memory.SizeOverflow | Memory.SizeLimit | Memory.OutOfMemory -> -1l
<<<<<<< HEAD
    in es, I32 result :: vs', bs, cs

  | _ ->
    Crash.error e.at "type error: missing or ill-typed operand on stack"
=======
    in I32 result :: vs', []

  | Trapping msg, vs ->
    assert false (* abrupt *)

  | Label (es_cont, vs', []), vs ->
    vs' @ vs, []

  | Label (es_cont, vs', {it = Br (n, i); _} :: es), vs when i.it = 0l ->
    keep n vs' e.at @ vs, es_cont

  | Label (es_cont, vs', {it = Br (n, i); at} :: es), vs ->
    vs', [Br (n, (Int32.sub i.it 1l) @@ i.at) @@ e.at]

  | Label (es_cont, vs', {it = Return; at} :: es), vs ->
    vs', [Return @@ at]

  | Label (es_cont, vs', {it = Trapping msg; at} :: es), vs ->
    [], [Trapping msg @@ at]

  | Label (es_cont, vs', e :: es), vs ->
    let vs'', es' = step_instr c vs' e in
    vs, [Label (es_cont, vs'', es' @ es) @@ e.at]

  | Local (n, vs_local, vs', []), vs ->
    vs' @ vs, []

  | Local (n, vs_local, vs', {it = Br (n', i); at} :: es), vs when i.it = 0l ->
    if n <> n' then Crash.error at "inconsistent result arity";
    keep n vs' at @ vs, []

  | Local (n, vs_local, vs', {it = Return; at} :: es), vs ->
    keep n vs' at @ vs, []

  | Local (n, vs_local, vs', {it = Trapping msg; at} :: es), vs ->
    [], [Trapping msg @@ at]
>>>>>>> cddb36bb

let rec eval_seq (es, vs, bs, cs : eval_context) =
  match es, bs, cs with
  | e :: es', _, _ ->
    eval_seq (eval_instr e (es', vs, bs, cs))

  | [], b :: bs', _ ->
    let es', vs' = b.bcontext in
    eval_seq (es', vs @ vs', bs', cs)

  | [], [], c :: cs' ->
    if List.length vs <> c.arity then
      Crash.error no_region "type error: wrong number of values on stack";
    let es', vs', bs' = c.ccontext in
    eval_seq (es', vs @ vs', bs', cs')

  | [], [], [] ->
    vs


(* Functions & Constants *)

let eval_func (clos : closure) (vs : value list) at : value list =
  let FuncType (ins, out) = func_type_of clos in
  if List.length vs <> List.length ins then
    Crash.error at "wrong number of arguments";
  List.rev (eval_seq (eval_call clos ([], List.rev vs, [], []) at))

let eval_const inst const =
  let c = {instance = inst; locals = []; arity = 1; ccontext = [], [], []} in
  List.hd (eval_seq (const.it, [], [], [c]))

let const (m : module_) const =
  eval_const (instance m) const


(* Modules *)

let create_closure m f =
  AstFunc (ref (instance m), f)

let create_table tab =
  let {ttype = TableType (lim, t)} = tab.it in
  Table.create lim  (* TODO: elem_type *)

let create_memory mem =
  let {mtype = MemoryType lim} = mem.it in
  Memory.create lim

let create_global glob =
  let {gtype = GlobalType (t, _); _} = glob.it in
  ref (default_value t)

let init_closure inst clos =
  match clos with
  | AstFunc (inst_ref, _) -> inst_ref := inst
  | _ -> assert false

let check_elem inst seg =
  let {init; _} = seg.it in
  List.iter
    (fun x ->
      match func inst x with
      | AstFunc _ -> ()
      | HostFunc _ -> Link.error x.at "invalid use of host function"
    ) init

let init_table inst seg =
  let {index; offset = e; init} = seg.it in
  let tab = table inst index in
  let offset = i32 (eval_const inst e) e.at in
  Table.blit tab offset (List.map (fun x -> Some (Func (func inst x))) init)

let init_memory inst seg =
  let {index; offset = e; init} = seg.it in
  let mem = memory inst index in
  let offset = Int64.of_int32 (i32 (eval_const inst e) e.at) in
  Memory.blit mem offset init

let init_global inst ref glob =
  let {value = e; _} = glob.it in
  ref := eval_const inst e

let check_limits actual expected at =
  if I32.lt_u actual.min expected.min then
    Link.error at "actual size smaller than declared";
  if
    match actual.max, expected.max with
    | _, None -> false
    | None, Some _ -> true
    | Some i, Some j -> I32.gt_u i j
  then Link.error at "maximum size larger than declared"

let add_import (ext : extern) (imp : import) (inst : instance) : instance =
  match ext, imp.it.ikind.it with
  | ExternalFunc clos, FuncImport x ->
    if func_type_of clos <> type_ inst x then
      Link.error imp.it.ikind.at "type mismatch";
    {inst with funcs = clos :: inst.funcs}
  | ExternalTable tab, TableImport (TableType (lim, _)) ->
    check_limits (Table.limits tab) lim imp.it.ikind.at;
    {inst with tables = tab :: inst.tables}
  | ExternalMemory mem, MemoryImport (MemoryType lim) ->
    check_limits (Memory.limits mem) lim imp.it.ikind.at;
    {inst with memories = mem :: inst.memories}
  | ExternalGlobal v, GlobalImport (GlobalType _) ->
    {inst with globals = ref v :: inst.globals}
  | _ ->
    Link.error imp.it.ikind.at "type mismatch"

let add_export inst ex map =
  let {name; ekind; item} = ex.it in
  let ext =
    match ekind.it with
    | FuncExport -> ExternalFunc (func inst item)
    | TableExport -> ExternalTable (table inst item)
    | MemoryExport -> ExternalMemory (memory inst item)
    | GlobalExport -> ExternalGlobal !(global inst item)
  in ExportMap.add name ext map

let init m externals =
  let
    { imports; tables; memories; globals; funcs;
      exports; elems; data; start } = m.it
  in
  assert (List.length externals = List.length imports);  (* TODO: better exception? *)
  let fs = List.map (create_closure m) funcs in
  let gs = List.map create_global globals in
  let inst =
    List.fold_right2 add_import externals imports
      { (instance m) with
        funcs = fs;
        tables = List.map create_table tables;
        memories = List.map create_memory memories;
        globals = gs;
      }
  in
  List.iter (init_closure inst) fs;
  List.iter (check_elem inst) elems;
  List.iter (init_table inst) elems;
  List.iter (init_memory inst) data;
  List.iter2 (init_global inst) gs globals;
  Lib.Option.app (fun x -> ignore (eval_func (func inst x) [] x.at)) start;
  {inst with exports = List.fold_right (add_export inst) exports inst.exports}

let invoke clos vs =
  (try eval_func clos vs no_region
  with Stack_overflow -> Trap.error no_region "call stack exhausted")<|MERGE_RESOLUTION|>--- conflicted
+++ resolved
@@ -5,29 +5,6 @@
 open Source
 
 
-<<<<<<< HEAD
-=======
-(* Module Instances *)
-
-type 'a stack = 'a list
-type value = Values.value
-type import = value stack -> value stack
-
-module Map = Map.Make(String)
-type 'a map = 'a Map.t
-
-type instance =
-{
-  module_ : module_;
-  imports : (int32 * import) list;
-  exports : int32 map;
-  table : Table.t option;
-  memory : Memory.t option;
-  globals : value ref list;
-}
-
-
->>>>>>> cddb36bb
 (* Errors *)
 
 module Link = Error.Make ()
@@ -96,13 +73,13 @@
 let resource_limit = 1000
 
 let lookup category list x =
-  try Lib.List.nth32 list x.it with Failure _ ->
+  try Lib.List32.nth list x.it with Failure _ ->
     Crash.error x.at ("undefined " ^ category ^ " " ^ Int32.to_string x.it)
 
 let update category list x y =
-  try Lib.List.take x.it list @ [y] @ Lib.List.drop (x.it + 1) list
+  try Lib.List32.take x.it list @ y :: Lib.List32.drop (Int32.add x.it 1l) list
   with Failure _ ->
-    Crash.error x.at ("undefined " ^ category ^ " " ^ string_of_int x.it)
+    Crash.error x.at ("undefined " ^ category ^ " " ^ Int32.to_string x.it)
 
 let local c x = lookup "local" c.locals x
 let update_local c x v = {c with locals = update "local" c.locals x v}
@@ -137,6 +114,14 @@
 
 let drop n (vs : 'a stack) at =
   try Lib.List.drop n vs with Failure _ ->
+    Crash.error at "stack underflow"
+
+let take32 n (vs : 'a stack) at =
+  try Lib.List32.take n vs with Failure _ ->
+    Crash.error at "stack underflow"
+
+let drop32 n (vs : 'a stack) at =
+  try Lib.List32.drop n vs with Failure _ ->
     Crash.error at "stack underflow"
 
 
@@ -191,9 +176,10 @@
     es', [], {target = [e]; bcontext = es, vs} :: bs, cs
 
   | Br (n, x), vs, bs, _ ->
-    let b = List.hd (take 1 (drop x.it bs e.at) e.at) in
+    let bs' = drop32 x.it bs e.at in
+    let b = List.hd (take 1 bs' e.at) in
     let es', vs' = b.bcontext in
-    b.target @ es', take n vs e.at @ vs', drop (x.it + 1) bs e.at, cs
+    b.target @ es', take n vs e.at @ vs', drop 1 bs' e.at, cs
 
   | BrIf (n, x), I32 0l :: vs', _, _ ->
     es, drop n vs' e.at, bs, cs
@@ -202,11 +188,11 @@
     (Br (n, x) @@ e.at) :: es, vs', bs, cs
 
   | BrTable (n, xs, x), I32 i :: vs', _, _
-      when I32.ge_u i (Lib.List.length32 xs) ->
+      when I32.ge_u i (Lib.List32.length xs) ->
     (Br (n, x) @@ e.at) :: es, vs', bs, cs
 
   | BrTable (n, xs, x), I32 i :: vs', _, _ ->
-    (Br (n, Lib.List.nth32 xs i) @@ e.at) :: es, vs', bs, cs
+    (Br (n, Lib.List32.nth xs i) @@ e.at) :: es, vs', bs, cs
 
   | Return, vs, _, c :: cs' ->
     let es', vs', bs' = c.ccontext in
@@ -228,7 +214,7 @@
     eval_call (func c.instance x) (es, vs, bs, cs) e.at
 
   | CallIndirect x, I32 i :: vs, _, c :: _ ->
-    let clos = func_elem c.instance (0 @@ e.at) i e.at in
+    let clos = func_elem c.instance (0l @@ e.at) i e.at in
     if type_ c.instance x <> func_type_of clos then
       Trap.error e.at "indirect call signature mismatch";
     eval_call clos (es, vs, bs, cs) e.at
@@ -250,7 +236,7 @@
     es, vs', bs, cs
 
   | Load {offset; ty; sz; _}, I32 i :: vs', _, c :: _ ->
-    let mem = memory c.instance (0 @@ e.at) in
+    let mem = memory c.instance (0l @@ e.at) in
     let addr = I64_convert.extend_u_i32 i in
     let v =
       try
@@ -261,7 +247,7 @@
     in es, v :: vs', bs, cs
 
   | Store {offset; sz; _}, v :: I32 i :: vs', _, c :: _ ->
-    let mem = memory c.instance (0 @@ e.at) in
+    let mem = memory c.instance (0l @@ e.at) in
     let addr = I64_convert.extend_u_i32 i in
     (try
       match sz with
@@ -294,58 +280,19 @@
     with exn -> numeric_error e.at exn)
 
   | CurrentMemory, vs, _, c :: _ ->
-    let mem = memory c.instance (0 @@ e.at) in
+    let mem = memory c.instance (0l @@ e.at) in
     es, I32 (Memory.size mem) :: vs, bs, cs
 
   | GrowMemory, I32 delta :: vs', _, c :: _ ->
-    let mem = memory c.instance (0 @@ e.at) in
+    let mem = memory c.instance (0l @@ e.at) in
     let old_size = Memory.size mem in
     let result =
       try Memory.grow mem delta; old_size
       with Memory.SizeOverflow | Memory.SizeLimit | Memory.OutOfMemory -> -1l
-<<<<<<< HEAD
     in es, I32 result :: vs', bs, cs
 
   | _ ->
-    Crash.error e.at "type error: missing or ill-typed operand on stack"
-=======
-    in I32 result :: vs', []
-
-  | Trapping msg, vs ->
-    assert false (* abrupt *)
-
-  | Label (es_cont, vs', []), vs ->
-    vs' @ vs, []
-
-  | Label (es_cont, vs', {it = Br (n, i); _} :: es), vs when i.it = 0l ->
-    keep n vs' e.at @ vs, es_cont
-
-  | Label (es_cont, vs', {it = Br (n, i); at} :: es), vs ->
-    vs', [Br (n, (Int32.sub i.it 1l) @@ i.at) @@ e.at]
-
-  | Label (es_cont, vs', {it = Return; at} :: es), vs ->
-    vs', [Return @@ at]
-
-  | Label (es_cont, vs', {it = Trapping msg; at} :: es), vs ->
-    [], [Trapping msg @@ at]
-
-  | Label (es_cont, vs', e :: es), vs ->
-    let vs'', es' = step_instr c vs' e in
-    vs, [Label (es_cont, vs'', es' @ es) @@ e.at]
-
-  | Local (n, vs_local, vs', []), vs ->
-    vs' @ vs, []
-
-  | Local (n, vs_local, vs', {it = Br (n', i); at} :: es), vs when i.it = 0l ->
-    if n <> n' then Crash.error at "inconsistent result arity";
-    keep n vs' at @ vs, []
-
-  | Local (n, vs_local, vs', {it = Return; at} :: es), vs ->
-    keep n vs' at @ vs, []
-
-  | Local (n, vs_local, vs', {it = Trapping msg; at} :: es), vs ->
-    [], [Trapping msg @@ at]
->>>>>>> cddb36bb
+    Crash.error e.at "missing or ill-typed operand on stack"
 
 let rec eval_seq (es, vs, bs, cs : eval_context) =
   match es, bs, cs with
@@ -357,8 +304,8 @@
     eval_seq (es', vs @ vs', bs', cs)
 
   | [], [], c :: cs' ->
-    if List.length vs <> c.arity then
-      Crash.error no_region "type error: wrong number of values on stack";
+(*    if List.length vs <> c.arity then
+      Crash.error no_region "wrong number of values on stack";*)
     let es', vs', bs' = c.ccontext in
     eval_seq (es', vs @ vs', bs', cs')
 
