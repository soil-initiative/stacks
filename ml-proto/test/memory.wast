;; Test memory section structure
(module (memory 0 0))
(module (memory 0 1))
(module (memory 1 256))
(module (memory 0 65535))
(module (memory 0 0) (data (i32.const 0)))
(module (memory 0 0) (data (i32.const 0) ""))
(module (memory 1 1) (data (i32.const 0) "a"))
(module (memory 1 2) (data (i32.const 0) "a") (data (i32.const 65535) "b"))
(module (memory 1 2)
  (data (i32.const 0) "a") (data (i32.const 1) "b") (data (i32.const 2) "c")
)

(module (memory (data)) (func "memsize" (result i32) (current_memory)))
(assert_return (invoke "memsize") (i32.const 0))
(module (memory (data "")) (func "memsize" (result i32) (current_memory)))
(assert_return (invoke "memsize") (i32.const 0))
(module (memory (data "x")) (func "memsize" (result i32) (current_memory)))
(assert_return (invoke "memsize") (i32.const 1))

(assert_invalid
  (module (data (i32.const 0)))
  "no memory defined"
)
(assert_invalid
  (module (data (i32.const 0) ""))
  "no memory defined"
)
(assert_invalid
  (module (data (i32.const 0) "x"))
  "no memory defined"
)

(assert_invalid
  (module (memory 1) (data (i64.const 0)))
  "type mismatch"
)
(assert_invalid
  (module (memory 1) (data (i32.ctz (i32.const 0))))
  "constant expression required"
)
(assert_invalid
  (module (memory 1) (data (nop)))
  "constant expression required"
)

(assert_invalid
  (module (memory 1 0))
  "memory size minimum must not be greater than maximum"
)
(assert_invalid
  (module (memory 0 0) (data (i32.const 0) "a"))
  "data segment does not fit memory"
)
(assert_invalid
  (module (memory 1 2) (data (i32.const 0) "a") (data (i32.const 98304) "b"))
  "data segment does not fit memory"
)
(assert_invalid
  (module (memory 1 2) (data (i32.const 0) "abc") (data (i32.const 0) "def"))
  "data segment not disjoint and ordered"
)
(assert_invalid
  (module (memory 1 2) (data (i32.const 3) "ab") (data (i32.const 0) "de"))
  "data segment not disjoint and ordered"
)
(assert_invalid
  (module
    (memory 1 2)
    (data (i32.const 0) "a") (data (i32.const 2) "b") (data (i32.const 1) "c")
  )
  "data segment not disjoint and ordered"
)
(assert_invalid
  (module (memory 0 65536))
  "memory size must be less than 65536 pages (4GiB)"
)
(assert_invalid
  (module (memory 0 2147483648))
  "memory size must be less than 65536 pages (4GiB)"
)
(assert_invalid
  (module (memory 0 4294967296))
  "memory size must be less than 65536 pages (4GiB)"
)

;; Test alignment annotation rules
<<<<<<< HEAD
(module (memory 0) (func (drop (i32.load8_u align=2 (i32.const 0)))))
(module (memory 0) (func (drop (i32.load16_u align=4 (i32.const 0)))))
(module (memory 0) (func (drop (i32.load align=8 (i32.const 0)))))
(module (memory 0) (func (drop (f32.load align=8 (i32.const 0)))))

(assert_invalid
  (module (memory 0) (func (drop (i64.load align=0 (i32.const 0)))))
  "non-power-of-two alignment"
)
(assert_invalid
  (module (memory 0) (func (drop (i64.load align=3 (i32.const 0)))))
  "non-power-of-two alignment"
)
(assert_invalid
  (module (memory 0) (func (drop (i64.load align=5 (i32.const 0)))))
  "non-power-of-two alignment"
)
(assert_invalid
  (module (memory 0) (func (drop (i64.load align=6 (i32.const 0)))))
  "non-power-of-two alignment"
)
(assert_invalid
  (module (memory 0) (func (drop (i64.load align=7 (i32.const 0)))))
  "non-power-of-two alignment"
=======
(module (memory 0) (func (i32.load8_u align=2 (i32.const 0))))
(module (memory 0) (func (i32.load16_u align=4 (i32.const 0))))
(module (memory 0) (func (i32.load align=4 (i32.const 0))))
(module (memory 0) (func (f32.load align=4 (i32.const 0))))

(assert_invalid
  (module (memory 0) (func (i64.load align=0 (i32.const 0))))
  "alignment must be a power of two"
)
(assert_invalid
  (module (memory 0) (func (i64.load align=3 (i32.const 0))))
  "alignment must be a power of two"
)
(assert_invalid
  (module (memory 0) (func (i64.load align=5 (i32.const 0))))
  "alignment must be a power of two"
)
(assert_invalid
  (module (memory 0) (func (i64.load align=6 (i32.const 0))))
  "alignment must be a power of two"
)
(assert_invalid
  (module (memory 0) (func (i64.load align=7 (i32.const 0))))
  "alignment must be a power of two"
)

(assert_invalid
  (module (memory 0) (func (i64.load align=16 (i32.const 0))))
  "alignment must not be larger than natural"
)
(assert_invalid
  (module (memory 0) (func (i64.load align=32 (i32.const 0))))
  "alignment must not be larger than natural"
)
(assert_invalid
  (module (memory 0) (func (i32.load align=8 (i32.const 0))))
  "alignment must not be larger than natural"
>>>>>>> 3baa118f
)

(module
  (memory 1)
  (data (i32.const 0) "ABC\a7D") (data (i32.const 20) "WASM")

  ;; Data section
  (func $data (result i32)
    (i32.and
      (i32.and
        (i32.and
          (i32.eq (i32.load8_u (i32.const 0)) (i32.const 65))
          (i32.eq (i32.load8_u (i32.const 3)) (i32.const 167))
        )
        (i32.and
          (i32.eq (i32.load8_u (i32.const 6)) (i32.const 0))
          (i32.eq (i32.load8_u (i32.const 19)) (i32.const 0))
        )
      )
      (i32.and
        (i32.and
          (i32.eq (i32.load8_u (i32.const 20)) (i32.const 87))
          (i32.eq (i32.load8_u (i32.const 23)) (i32.const 77))
        )
        (i32.and
          (i32.eq (i32.load8_u (i32.const 24)) (i32.const 0))
          (i32.eq (i32.load8_u (i32.const 1023)) (i32.const 0))
        )
      )
    )
  )

  ;; Aligned read/write
  (func $aligned (result i32)
    (local i32 i32 i32)
    (set_local 0 (i32.const 10))
    (loop
      (if
        (i32.eq (get_local 0) (i32.const 0))
        (br 2)
      )
      (set_local 2 (i32.mul (get_local 0) (i32.const 4)))
      (i32.store (get_local 2) (get_local 0))
      (set_local 1 (i32.load (get_local 2)))
      (if
        (i32.ne (get_local 0) (get_local 1))
        (return (i32.const 0))
      )
      (set_local 0 (i32.sub (get_local 0) (i32.const 1)))
      (br 0)
    )
    (i32.const 1)
  )

  ;; Unaligned read/write
  (func $unaligned (result i32)
    (local i32 f64 f64)
    (set_local 0 (i32.const 10))
    (loop
      (if
        (i32.eq (get_local 0) (i32.const 0))
        (br 2)
      )
      (set_local 2 (f64.convert_s/i32 (get_local 0)))
      (f64.store align=1 (get_local 0) (get_local 2))
      (set_local 1 (f64.load align=1 (get_local 0)))
      (if
        (f64.ne (get_local 2) (get_local 1))
        (return (i32.const 0))
      )
      (set_local 0 (i32.sub (get_local 0) (i32.const 1)))
      (br 0)
    )
    (i32.const 1)
  )

  ;; Memory cast
  (func $cast (result f64)
    (i64.store (i32.const 8) (i64.const -12345))
    (if
      (f64.eq
        (f64.load (i32.const 8))
        (f64.reinterpret/i64 (i64.const -12345))
      )
      (return (f64.const 0))
    )
    (i64.store align=1 (i32.const 9) (i64.const 0))
    (i32.store16 align=1 (i32.const 15) (i32.const 16453))
    (f64.load align=1 (i32.const 9))
  )

  ;; Sign and zero extending memory loads
  (func $i32_load8_s (param $i i32) (result i32)
	(i32.store8 (i32.const 8) (get_local $i))
	(i32.load8_s (i32.const 8))
  )
  (func $i32_load8_u (param $i i32) (result i32)
	(i32.store8 (i32.const 8) (get_local $i))
	(i32.load8_u (i32.const 8))
  )
  (func $i32_load16_s (param $i i32) (result i32)
	(i32.store16 (i32.const 8) (get_local $i))
	(i32.load16_s (i32.const 8))
  )
  (func $i32_load16_u (param $i i32) (result i32)
	(i32.store16 (i32.const 8) (get_local $i))
	(i32.load16_u (i32.const 8))
  )
  (func $i64_load8_s (param $i i64) (result i64)
	(i64.store8 (i32.const 8) (get_local $i))
	(i64.load8_s (i32.const 8))
  )
  (func $i64_load8_u (param $i i64) (result i64)
	(i64.store8 (i32.const 8) (get_local $i))
	(i64.load8_u (i32.const 8))
  )
  (func $i64_load16_s (param $i i64) (result i64)
	(i64.store16 (i32.const 8) (get_local $i))
	(i64.load16_s (i32.const 8))
  )
  (func $i64_load16_u (param $i i64) (result i64)
	(i64.store16 (i32.const 8) (get_local $i))
	(i64.load16_u (i32.const 8))
  )
  (func $i64_load32_s (param $i i64) (result i64)
	(i64.store32 (i32.const 8) (get_local $i))
	(i64.load32_s (i32.const 8))
  )
  (func $i64_load32_u (param $i i64) (result i64)
	(i64.store32 (i32.const 8) (get_local $i))
	(i64.load32_u (i32.const 8))
  )

  (export "data" $data)
  (export "aligned" $aligned)
  (export "unaligned" $unaligned)
  (export "cast" $cast)
  (export "i32_load8_s" $i32_load8_s)
  (export "i32_load8_u" $i32_load8_u)
  (export "i32_load16_s" $i32_load16_s)
  (export "i32_load16_u" $i32_load16_u)
  (export "i64_load8_s" $i64_load8_s)
  (export "i64_load8_u" $i64_load8_u)
  (export "i64_load16_s" $i64_load16_s)
  (export "i64_load16_u" $i64_load16_u)
  (export "i64_load32_s" $i64_load32_s)
  (export "i64_load32_u" $i64_load32_u)
)

(assert_return (invoke "data") (i32.const 1))
(assert_return (invoke "aligned") (i32.const 1))
(assert_return (invoke "unaligned") (i32.const 1))
(assert_return (invoke "cast") (f64.const 42.0))

(assert_return (invoke "i32_load8_s" (i32.const -1)) (i32.const -1))
(assert_return (invoke "i32_load8_u" (i32.const -1)) (i32.const 255))
(assert_return (invoke "i32_load16_s" (i32.const -1)) (i32.const -1))
(assert_return (invoke "i32_load16_u" (i32.const -1)) (i32.const 65535))

(assert_return (invoke "i32_load8_s" (i32.const 100)) (i32.const 100))
(assert_return (invoke "i32_load8_u" (i32.const 200)) (i32.const 200))
(assert_return (invoke "i32_load16_s" (i32.const 20000)) (i32.const 20000))
(assert_return (invoke "i32_load16_u" (i32.const 40000)) (i32.const 40000))

(assert_return (invoke "i64_load8_s" (i64.const -1)) (i64.const -1))
(assert_return (invoke "i64_load8_u" (i64.const -1)) (i64.const 255))
(assert_return (invoke "i64_load16_s" (i64.const -1)) (i64.const -1))
(assert_return (invoke "i64_load16_u" (i64.const -1)) (i64.const 65535))
(assert_return (invoke "i64_load32_s" (i64.const -1)) (i64.const -1))
(assert_return (invoke "i64_load32_u" (i64.const -1)) (i64.const 4294967295))

(assert_return (invoke "i64_load8_s" (i64.const 100)) (i64.const 100))
(assert_return (invoke "i64_load8_u" (i64.const 200)) (i64.const 200))
(assert_return (invoke "i64_load16_s" (i64.const 20000)) (i64.const 20000))
(assert_return (invoke "i64_load16_u" (i64.const 40000)) (i64.const 40000))
(assert_return (invoke "i64_load32_s" (i64.const 20000)) (i64.const 20000))
(assert_return (invoke "i64_load32_u" (i64.const 40000)) (i64.const 40000))<|MERGE_RESOLUTION|>--- conflicted
+++ resolved
@@ -85,55 +85,29 @@
 )
 
 ;; Test alignment annotation rules
-<<<<<<< HEAD
 (module (memory 0) (func (drop (i32.load8_u align=2 (i32.const 0)))))
 (module (memory 0) (func (drop (i32.load16_u align=4 (i32.const 0)))))
-(module (memory 0) (func (drop (i32.load align=8 (i32.const 0)))))
-(module (memory 0) (func (drop (f32.load align=8 (i32.const 0)))))
+(module (memory 0) (func (drop (i32.load align=4 (i32.const 0)))))
+(module (memory 0) (func (drop (f32.load align=4 (i32.const 0)))))
 
 (assert_invalid
   (module (memory 0) (func (drop (i64.load align=0 (i32.const 0)))))
-  "non-power-of-two alignment"
+  "alignment must be a power of two"
 )
 (assert_invalid
   (module (memory 0) (func (drop (i64.load align=3 (i32.const 0)))))
-  "non-power-of-two alignment"
+  "alignment must be a power of two"
 )
 (assert_invalid
   (module (memory 0) (func (drop (i64.load align=5 (i32.const 0)))))
-  "non-power-of-two alignment"
+  "alignment must be a power of two"
 )
 (assert_invalid
   (module (memory 0) (func (drop (i64.load align=6 (i32.const 0)))))
-  "non-power-of-two alignment"
+  "alignment must be a power of two"
 )
 (assert_invalid
   (module (memory 0) (func (drop (i64.load align=7 (i32.const 0)))))
-  "non-power-of-two alignment"
-=======
-(module (memory 0) (func (i32.load8_u align=2 (i32.const 0))))
-(module (memory 0) (func (i32.load16_u align=4 (i32.const 0))))
-(module (memory 0) (func (i32.load align=4 (i32.const 0))))
-(module (memory 0) (func (f32.load align=4 (i32.const 0))))
-
-(assert_invalid
-  (module (memory 0) (func (i64.load align=0 (i32.const 0))))
-  "alignment must be a power of two"
-)
-(assert_invalid
-  (module (memory 0) (func (i64.load align=3 (i32.const 0))))
-  "alignment must be a power of two"
-)
-(assert_invalid
-  (module (memory 0) (func (i64.load align=5 (i32.const 0))))
-  "alignment must be a power of two"
-)
-(assert_invalid
-  (module (memory 0) (func (i64.load align=6 (i32.const 0))))
-  "alignment must be a power of two"
-)
-(assert_invalid
-  (module (memory 0) (func (i64.load align=7 (i32.const 0))))
   "alignment must be a power of two"
 )
 
@@ -148,7 +122,6 @@
 (assert_invalid
   (module (memory 0) (func (i32.load align=8 (i32.const 0))))
   "alignment must not be larger than natural"
->>>>>>> 3baa118f
 )
 
 (module
